# ChangeLog for Deep learning ORChestrator (DORC)

## [2021-02-02 Tue 15:42]
- Fixed return type annotation of `dorc.device.gpu_ranking`
- Fixed bug in `spec.exec_and_return` where modules weren't loaded while doing
  `exec` (added `globals()` to modules)
- Removed `self` reference from hooks in `dorc.task.LoopTaskWithHooks`
- Added `init_hooks` and `init_hooks_with_args` to `dorc.trainer`
- Added `hooks` and `hooks_with_args` to `dorc/trainer` and `dorc.epoch.Epoch`
- Added `_init_data_helper` to `dorc.trainer`. Fixes data initialization.
- Added `TrainingType` and how it's handled in `dorc.trainer`
- Changed how the step functions are determined in `dorc.trainer`. They're now
  in `_training_steps`.
- Hooks can now be added and removed from `dorc.epoch.Epoch`. For `dorc.trainer`
  they're loaded from `dorc/trainer/hooks.py`
- Added `trainer` to `tests/fixtures.py`.
- Fixed tests up to `test_trainer_metrics.py`.

<<<<<<< HEAD
## [2021-02-03 Wed 22:54]
- Added more docs to interfaces.
- Consolidated methods and extras in the FlaskInterface
- Added `spec` to pytest markers and separated spec tests.
- Fixed some tests in `test_spec_schema`.
- Added `test_spec_docstring.py`
=======
## [2021-02-03 Wed 14:49]
- Fixed gpu tests.
>>>>>>> 958c2654
<|MERGE_RESOLUTION|>--- conflicted
+++ resolved
@@ -16,14 +16,12 @@
 - Added `trainer` to `tests/fixtures.py`.
 - Fixed tests up to `test_trainer_metrics.py`.
 
-<<<<<<< HEAD
+## [2021-02-03 Wed 14:49]
+- Fixed gpu tests.
+
 ## [2021-02-03 Wed 22:54]
 - Added more docs to interfaces.
 - Consolidated methods and extras in the FlaskInterface
 - Added `spec` to pytest markers and separated spec tests.
 - Fixed some tests in `test_spec_schema`.
-- Added `test_spec_docstring.py`
-=======
-## [2021-02-03 Wed 14:49]
-- Fixed gpu tests.
->>>>>>> 958c2654
+- Added `test_spec_docstring.py`